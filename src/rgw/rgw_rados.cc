--- conflicted
+++ resolved
@@ -224,15 +224,15 @@
 RGWObjState *RGWObjectCtx::get_state(const rgw_obj& obj) {
   RGWObjState *result;
   typename std::map<rgw_obj, RGWObjState>::iterator iter;
-  lock.get_read();
+  lock.lock_shared();
   assert (!obj.empty());
   iter = objs_state.find(obj);
   if (iter != objs_state.end()) {
     result = &iter->second;
-    lock.unlock();
+    lock.unlock_shared();
   } else {
-    lock.unlock();
-    lock.get_write();
+    lock.unlock_shared();
+    lock.lock();
     result = &objs_state[obj];
     lock.unlock();
   }
@@ -240,19 +240,18 @@
 }
 
 void RGWObjectCtx::set_atomic(rgw_obj& obj) {
-  RWLock::WLocker wl(lock);
+  std::unique_lock wl{lock};
   assert (!obj.empty());
   objs_state[obj].is_atomic = true;
 }
-
 void RGWObjectCtx::set_prefetch_data(const rgw_obj& obj) {
-  RWLock::WLocker wl(lock);
+  std::unique_lock wl{lock};
   assert (!obj.empty());
   objs_state[obj].prefetch_data = true;
 }
 
 void RGWObjectCtx::invalidate(const rgw_obj& obj) {
-  RWLock::WLocker wl(lock);
+  std::unique_lock wl{lock};
   auto iter = objs_state.find(obj);
   if (iter == objs_state.end()) {
     return;
@@ -1213,14 +1212,9 @@
                       << pt.second.name << " present in zonegroup" << dendl;
       }
     }
-<<<<<<< HEAD
+    auto async_processor = svc.rados->get_async_processor();
     std::lock_guard l{meta_sync_thread_lock};
-    meta_sync_processor_thread = new RGWMetaSyncProcessorThread(this, async_rados);
-=======
-    auto async_processor = svc.rados->get_async_processor();
-    Mutex::Locker l(meta_sync_thread_lock);
     meta_sync_processor_thread = new RGWMetaSyncProcessorThread(this, async_processor);
->>>>>>> 2bf10310
     ret = meta_sync_processor_thread->init();
     if (ret < 0) {
       ldout(cct, 0) << "ERROR: failed to initialize meta sync thread" << dendl;
