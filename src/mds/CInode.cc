--- conflicted
+++ resolved
@@ -2247,10 +2247,7 @@
   ::encode(snaplock, bl);
   ::encode(nestlock, bl);
   ::encode(flocklock, bl);
-<<<<<<< HEAD
-=======
   ::encode(policylock, bl);
->>>>>>> 2b4eb4ab
 }
 void CInode::_decode_locks_full(bufferlist::iterator& p)
 {
@@ -2262,10 +2259,7 @@
   ::decode(snaplock, p);
   ::decode(nestlock, p);
   ::decode(flocklock, p);
-<<<<<<< HEAD
-=======
   ::decode(policylock, p);
->>>>>>> 2b4eb4ab
 }
 
 void CInode::_encode_locks_state_for_replica(bufferlist& bl)
@@ -2278,10 +2272,7 @@
   xattrlock.encode_state_for_replica(bl);
   snaplock.encode_state_for_replica(bl);
   flocklock.encode_state_for_replica(bl);
-<<<<<<< HEAD
-=======
   policylock.encode_state_for_replica(bl);
->>>>>>> 2b4eb4ab
 }
 void CInode::_decode_locks_state(bufferlist::iterator& p, bool is_new)
 {
@@ -2293,10 +2284,7 @@
   xattrlock.decode_state(p, is_new);
   snaplock.decode_state(p, is_new);
   flocklock.decode_state(p, is_new);
-<<<<<<< HEAD
-=======
   policylock.decode_state(p, is_new);
->>>>>>> 2b4eb4ab
 }
 void CInode::_decode_locks_rejoin(bufferlist::iterator& p, list<Context*>& waiters)
 {
@@ -2308,10 +2296,7 @@
   xattrlock.decode_state_rejoin(p, waiters);
   snaplock.decode_state_rejoin(p, waiters);
   flocklock.decode_state_rejoin(p, waiters);
-<<<<<<< HEAD
-=======
   policylock.decode_state_rejoin(p, waiters);
->>>>>>> 2b4eb4ab
 }
 
 
